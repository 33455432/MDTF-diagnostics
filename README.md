--- conflicted
+++ resolved
@@ -57,8 +57,6 @@
 
 For advanced users interested in keeping more up-to-date on project development and contributing feedback, the `master` branch contains features that haven’t yet been incorporated into an official release, which are less stable or thoroughly tested. 
 
-`% ./src/install.py --env_setup conda-basic --conda_env_root ./envs --MODEL_DATA_ROOT ../inputdata/model --OBS_DATA_ROOT ../inputdata/obs_data --OUTPUT_DIR ../inputdata/wkdir --WORKING_DIR ../inputdata/wkdir`
-
 ### 1.2 Obtaining supporting data
 
 Supporting observational data and sample model data are available via anonymous FTP at ftp://ftp.cgd.ucar.edu/archive/mdtf. The observational data is required for the PODs’ operation, while the sample model data is provided for default test/demonstration purposes. The files most relevant for package installation and default tests are:
@@ -77,13 +75,6 @@
 
 ## 2. Install the necessary programming languages and modules
 
-<<<<<<< HEAD
-The MDTF framework code is written in Python 2.7, but supports running PODs written in a variety of scripting languages and combinations of libraries. To handle this, the framework provides an automated script for setting up and maintaining the necessary environments through the [Conda package manager](https://docs.conda.io/en/latest/). Conda is a free, open source software which is one component of the [Anaconda](https://www.anaconda.com/) python distribution. Note that the framework only makes use of Conda, thus having Anaconda is sufficient but not necessary. For maximum portability and ease of installation, we recommend that all users manage these necessary languages and libraries through the automated script provided by the framework, even if they have independent installations of these languages on their machine.
-
-### 2.1 Conda installation
-
-The framework’s environments can co-exist within existing Conda or Anaconda installations. Run `% conda --version` as the user who will be using the framework to determine if Conda is installed; the framework has been tested against versions of Conda >= 4.7.5.
-=======
 The MDTF framework code is written in Python 2.7, but supports running PODs written in a variety of scripting languages and combinations of libraries. We use [conda](https://docs.conda.io/en/latest/), a free, open-source package manager to install and manage these dependencies. Conda is one component of the [Anaconda](https://www.anaconda.com/) python distribution, so having Anaconda is sufficient but not necessary. 
 
 For maximum portability and ease of installation, we recommend that all users manage dependencies through conda using the provided script, even if they have independent installations of the required languages. A complete installation of all dependencies will take roughly 5 Gb, less if you've already installed some of the dependencies through conda. The location of this installation can be changed with the `$CONDA_ENV_DIR` setting described below. 
@@ -93,24 +84,9 @@
 ### 2.1 Conda installation
 
 The framework’s environments will co-exist with an existing Anaconda or miniconda installation. *Do not* reinstall miniconda/Anaconda if it's already installed for the user who will be running the framework: the installer will break the existing installation (if it's not managed with, eg., environment modules.)
->>>>>>> 1a7fb588
 
 To determine if conda is installed, run `% conda --version` as the user who will be using the framework. The framework has been tested against versions of conda >= 4.7.5. 
 
-<<<<<<< HEAD
-If you do not have a pre-existing Conda installation on your system, we recommend using the miniconda2 (python 2.7) installer available [here](https://docs.conda.io/en/latest/miniconda.html), but any version of miniconda or Anaconda released after June 2019 will work. Toward the end of the installation process, enter “yes” at “Do you wish the installer to initialize Miniconda2 by running conda init?” prompt. This will allow the installer to add the Conda path to the user's shell login script (e.g., `~/.bashrc` or `~/.cshrc`). Restart the terminal to load the new shell setting.
-
-### 2.2 Conda environment installation
-
-The defulat installation may take ~10 min and requires ~4.5 Gb. After installing the framework-specific Conda environments, one should not manually alter them (i.e., never run `conda update` on them). The names of all framework-created environments begin with “_MDTF”, so as not to conflict with any other Conda environments.
- 
-To see where the automated script will install the Conda environments by default and which Conda executable it will call (in case there are multiple Conda installations on your machine), run `% $CODE_ROOT/src/conda/conda_init.sh -v`. 
-
-- If the script returns an error or finds the wrong Conda executable (eg. you want to use a local installation of Conda instead of a site-wide installation), the correct location can be passed to the automated script as `$CONDA_ROOT` below. `$CONDA_ROOT` should be the base directory containing the Conda installation you want to use (returned by `% conda info --base`).
-- By default, Conda will install program files in the "active env location" listed by `% conda info`. To use a different location (for disk space or write permission reasons), pass the desired directory as `$CONDA_ENV_DIR` below.
-
-Once the correct paths have been determined, all Conda environments used by the framework can be installed by running `% $CODE_ROOT/src/conda/conda_env_setup.sh --all --conda_root $CONDA_ROOT --env_dir $CONDA_ENV_DIR`. The two flags after `--all` only need to be included if you want to override the default values, as described above.
-=======
 If you do not have a pre-existing Anaconda or miniconda installation on your system, we recommend using the miniconda2 (python 2.7) installer available [here](https://docs.conda.io/en/latest/miniconda.html). Any version of miniconda/Anaconda (2 or 3) released after June 2019 will work: the only differences are the modules that are pre-installed by default. Toward the end of the installation process, enter “yes” at “Do you wish the installer to initialize Miniconda2 by running conda init?” prompt. This will allow the installer to add the conda path to the user's shell login script (e.g., `~/.bashrc` or `~/.cshrc`). 
 
 ### 2.2 Conda environment installation
@@ -125,7 +101,6 @@
 to install all needed environments. This takes ~10 min. The names of all framework-created environments begin with “_MDTF”, so as not to conflict with any other environments that are defined. 
 
 By default, Conda will install program files within `$CONDA_ROOT` (the "active env location" listed by `% conda info`). To use a different location (for space reasons, or if you don't have write access), pass the desired directory as `$CONDA_ENV_DIR`: `% ./src/conda/conda_env_setup.sh --all --conda_root $CONDA_ROOT --env_dir $CONDA_ENV_DIR`.
->>>>>>> 1a7fb588
 
 After installing the framework-specific conda environments, you shouldn't manually alter them (i.e., never run `conda update` on them). To update the environments after updating the framework code, re-run the above commands.
 
