--- conflicted
+++ resolved
@@ -9,12 +9,9 @@
    dev_migration
    dev_checklist
    dev_instruct
-<<<<<<< HEAD
-=======
+   dev_walkthrough
    dev_coding_tips
    dev_extra_tips
->>>>>>> de0819cf
-   dev_walkthrough
    dev_extra_tips
    dev_settings_quick
    dev_general
