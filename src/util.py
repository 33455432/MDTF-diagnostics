--- conflicted
+++ resolved
@@ -177,11 +177,7 @@
             config_files = ['dummy_filename']
         else:
             paths = PathManager()
-<<<<<<< HEAD
-            glob_pattern = os.path.join(paths.CODE_ROOT, 'src', 'model_config_*.yml')
-=======
-            glob_pattern = os.path.join(paths.CODE_ROOT, 'src', 'config_*.json')
->>>>>>> 10f65c75
+            glob_pattern = os.path.join(paths.CODE_ROOT, 'src', 'model_config_*.json')
             config_files = glob.glob(glob_pattern)
 
         # always have CF-compliant option, which does no translation
@@ -727,90 +723,4 @@
     else:
         mode = 'a'
     with open(target_file, mode) as f:
-<<<<<<< HEAD
-        f.write(html_str)
-=======
-        f.write(html_str)
-
-def caselist_from_args(args):
-    d = {}
-    for k in ['CASENAME', 'FIRSTYR', 'LASTYR', 'root_dir', 'component', 
-        'chunk_freq', 'data_freq', 'model', 'experiment', 'variable_convention']:
-        if k in args:
-            d[k] = args[k]
-    for k in ['model', 'variable_convention']:
-        if k not in d:
-            d[k] = 'CMIP_GFDL'
-    if 'CASENAME' not in d:
-        d['CASENAME'] = '{}_{}'.format(d['model'], d['experiment'])
-    if 'root_dir' not in d and 'CASE_ROOT_DIR' in args:
-        d['root_dir'] = args['CASE_ROOT_DIR']
-    return [d]
-
-def parse_mdtf_args(frepp_args, cmdline_args, default_args, rel_paths_root='', verbose=0):
-    """Parse script options.
-
-    We provide three ways to configure the script. In order of precendence,
-    they are:
-
-    1. Parameter substitution via GFDL's internal `frepp` utility; see
-       `https://wiki.gfdl.noaa.gov/index.php/FRE_User_Documentation`_.
-
-    2. Through command-line arguments.
-
-    3. Through default values set in a YAML configuration file, by default
-       in src/mdtf_settings.json.
-
-    This function applies the precendence and returns a single dict of the
-    actual configuration.
-
-    Args:
-
-    Returns: :obj:`dict` of configuration settings.
-    """
-    # overwrite defaults with command-line args.
-    for section in ['paths', 'settings']:
-        for key in default_args[section]:
-            if key in cmdline_args:
-                default_args[section][key] = cmdline_args[key]
-    if 'CODE_ROOT' in cmdline_args:
-        # only let this be overridden if we're in a unit test
-        rel_paths_root = cmdline_args['CODE_ROOT']
-
-    if ('CASENAME' in cmdline_args) or (
-        'model' in cmdline_args and 'experiment' in cmdline_args
-        ):
-        # also set up caselist with frepp data
-        default_args['case_list'] = caselist_from_args(cmdline_args)
-
-    # If we're running under frepp, overwrite with that
-    # NOTE: this code path currently usued (frepp_args is always None)
-    if 'frepp' in cmdline_args and cmdline_args['frepp'] and (frepp_args is not None):
-        for section in ['paths', 'settings']:
-            for key in default_args[section]:
-                if key in frepp_args:
-                    default_args[section][key] = frepp_args[key]
-        if 'CASENAME' in frepp_args:
-            # also set up caselist with frepp data
-            default_args['case_list'] = caselist_from_args(frepp_args)
-
-    # convert relative to absolute paths
-    for key, val in default_args['paths'].items():
-        default_args['paths'][key] = resolve_path(val, rel_paths_root)
-
-    return default_args
-
-def set_mdtf_env_vars(config, verbose=0):
-    # pylint: disable=maybe-no-member
-    paths = PathManager()
-    check_required_dirs(
-        already_exist = [paths.CODE_ROOT, paths.MODEL_DATA_ROOT, paths.OBS_DATA_ROOT], 
-        create_if_nec = [paths.WORKING_DIR, paths.OUTPUT_DIR], 
-        verbose=verbose
-        )
-
-    config["envvars"] = config['settings'].copy()
-    config["envvars"].update(config['paths'])
-    # following are redundant but used by PODs
-    config["envvars"]["RGB"] = paths.CODE_ROOT+"/src/rgb"
->>>>>>> 10f65c75
+        f.write(html_str)