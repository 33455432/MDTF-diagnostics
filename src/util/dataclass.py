"""Extensions to :py:mod:`dataclasses`, for streamlined class definition.
"""
import collections
import copy
import dataclasses
import enum
import functools
import re
import typing
from . import basic
from . import exceptions

import logging
_log = logging.getLogger(__name__)

class RegexPatternBase():
    """Dummy parent class for :class:`RegexPattern` and 
    :class:`ChainedRegexPattern`.
    """
    pass

class RegexPattern(collections.UserDict, RegexPatternBase):
    """Wraps :py:class:`re.Pattern` with more convenience methods. Extracts 
    values of named fields from a string by parsing it with a regex with 
    named capture groups, and stores those values in a dict. 
    """
    def __init__(self, regex, defaults=None, input_field=None, 
        match_error_filter=None):
        """Constructor.

        Args:
            regex: str or :py:class:`re.Pattern`: regex to use for string 
                parsing. Should contain named match groups corresponding to the
                fields to parse.
            defaults: dict, optional. If supplied, any fields not matched by the
                regex will be set equal to their values here.
            input_field: str, optional. If supplied, add a field to the match with
                the supplied name which will be set equal to the contents of the
                input string on a successful match.
            match_error_filter: optional, bool or :class:`RegexPattern` or 
                :class:`ChainedRegexPattern`.
                If supplied, suppresses raising ValueErrors when match() fails.
                If boolean or none, either always or never raise ValueError.
                If a RegexPattern, try matching the input string that caused 
                the failed match against it. If it matches, do not raise an error.

        Attributes:
            data: dict, either empty when unmatched, or containing the contents
                of the match. From :py:class:`collections.UserDict`.
            fields: frozenset of fields matched by the pattern. Consists of the 
                *union* of named match groups in regex, and *all* keys in defaults.
            input_string: Contains string that was input to last call of match(),
                whether successful or not.
        """
        try:
            if isinstance(regex, re.Pattern):
                self.regex = regex
            else:
                self.regex = re.compile(regex, re.VERBOSE)
        except re.error as exc:
            raise ValueError('Malformed input regex.') from exc
        if self.regex.groups != len(self.regex.groupindex):
            # _log.warning("Unnamed match groups in regex")
            pass
        if self.regex.groups == 0:
            # _log.warning("No named match groups in regex")
            pass

        if not defaults:
            self._defaults = dict()
        else:
            self._defaults = defaults.copy()
        self.input_field = input_field
        self._match_error_filter = match_error_filter
        self._update_fields()
    
    def clear(self):
        """Erase an existing match.
        """
        self.data = dict()
        self.input_string = ""
        self.is_matched = False
        
    def _update_fields(self):
        self.regex_fields = frozenset(self.regex.groupindex.keys())
        self.fields = self.regex_fields.union(self._defaults.keys())
        if self.input_field:
            self.fields = self.fields.union((self.input_field, ))
        self.clear()
        
    def update_defaults(self, d):
        """Update the default values used for the match with the values in d.
        """
        if d:
            self._defaults.update(d)
            self._update_fields()
                
    def match(self, str_, *args):
        self.clear() # to be safe
        self.input_string = str_
        m = self.regex.fullmatch(str_, *args)
        if not m:
            self.is_matched = False
            if hasattr(self._match_error_filter, 'match'):
                try:
                    self._match_error_filter.match(str_, *args)
                except Exception as exc:
                    raise exceptions.RegexParseError(
                        f"Couldn't match {str_} against {self.regex}.")
                raise exceptions.RegexSuppressedError(str_)
            elif self._match_error_filter:
                raise exceptions.RegexSuppressedError(str_)
            else:
                raise exceptions.RegexParseError(
                    f"Couldn't match {str_} against {self.regex}.")
        else:    
            self.data = m.groupdict(default=NOTSET)
            for k,v in self._defaults.items():
                if self.data.get(k, NOTSET) is NOTSET:
                    self.data[k] = v
            if self.input_field:
                self.data[self.input_field] = m.string
            
            self._validate_match(m)
            if any(self.data[f] is NOTSET for f in self.fields):
                bad_names = [f for f in self.fields if self.data[f] is NOTSET]
                raise exceptions.RegexParseError((f"Couldn't match the "
                    f"following fields in {str_}: " + ', '.join(bad_names) ))
            self.is_matched = True
        
    def _validate_match(self, match_obj):
        """Hook for post-processing of match, running after all fields are
        assigned but before final check that all fields are set. 
        """
        pass
    
    def __str__(self):
        if not self.is_matched:
            str_ = ', '.join(self.fields)
        else:
            str_ = ', '.join([f'{k}={v}' for k,v in self.data.items()])
        return f"<{self.__class__.__name__}({str_})>"
    
    def __copy__(self):
        if hasattr(self._match_error_filter, 'copy'):
            match_error_filter_copy = self._match_error_filter.copy()
        else:
            # bool or None
            match_error_filter_copy = self._match_error_filter
        obj = self.__class__(
            self.regex.pattern,
            defaults=self._defaults.copy(),
            input_field=self.input_field,
            match_error_filter=match_error_filter_copy,
        )
        obj.data = self.data.copy()
        return obj

    def __deepcopy__(self, memo):
        obj = self.__class__(
            copy.deepcopy(self.regex.pattern, memo),
            defaults=copy.deepcopy(self._defaults, memo),
            input_field=copy.deepcopy(self.input_field, memo),
            match_error_filter=copy.deepcopy(self._match_error_filter, memo)
        )
        obj.data = copy.deepcopy(self.data, memo)
        return obj

class RegexPatternWithTemplate(RegexPattern):
    """Adds formatted output to RegexPattern.

        Args:
            template: str, optional. Template string to use for formatting 
                contents of match in format() method. Contents of the matched
                fields will be subsituted using the {}-syntax of python string
                formatting.
            Other arguments the same
    """
    def __init__(self, regex, defaults=None, input_field=None, 
        match_error_filter=None, template=None, log=_log):
        super(RegexPatternWithTemplate, self).__init__(regex, defaults=defaults, 
            input_field=input_field, match_error_filter=match_error_filter)
        self.template = template
        for f in self.fields:
            if f not in self.template:
                log.warning("Field %s not included in output.", f)

    def format(self):
        if self.template is None:
            raise AssertionError('Template string needs to be defined.')
        if not self.is_matched:
            raise ValueError('No match')
        return self.template.format(**self.data)

    def __copy__(self):
        if hasattr(self._match_error_filter, 'copy'):
            match_error_filter_copy = self._match_error_filter.copy()
        else:
            # bool or None
            match_error_filter_copy = self._match_error_filter
        obj = self.__class__(
            self.regex.pattern,
            defaults=self._defaults.copy(),
            input_field=self.input_field,
            match_error_filter=match_error_filter_copy,
            template=self.template
        )
        obj.data = self.data.copy()
        return obj

    def __deepcopy__(self, memo):
        obj = self.__class__(
            copy.deepcopy(self.regex.pattern, memo),
            defaults=copy.deepcopy(self._defaults, memo),
            input_field=copy.deepcopy(self.input_field, memo),
            match_error_filter=copy.deepcopy(self._match_error_filter, memo),
            template=copy.deepcopy(self.template, memo)
        )
        obj.data = copy.deepcopy(self.data, memo)
        return obj
    
class ChainedRegexPattern(RegexPatternBase):
    """Class which takes an 'or' of multiple RegexPatterns. Matches are 
    attempted on the supplied RegexPatterns in order, with the first one that
    succeeds determining the returned answer. Public methods work the same as
    on RegexPattern.
    """
    def __init__(self, *string_patterns, defaults=None, input_field=None, 
        match_error_filter=None):
        # NB, changes attributes on patterns passed as arguments, so
        # once created they can't be used on their own
        new_pats = []
        for pat in string_patterns:
            if isinstance(pat, RegexPattern):
                new_pats.append(pat)
            elif isinstance(pat, ChainedRegexPattern):
                new_pats.extend(pat._patterns)
            else:
                raise ValueError("Bad input")
        self._patterns = tuple(string_patterns)
        if input_field:
            self.input_field = input_field
        self._match_error_filter = match_error_filter
        for pat in self._patterns:
            if defaults:
                pat.update_defaults(defaults)
            if input_field:
                pat.input_field = input_field
            pat._match_error_filter = None   
            pat._update_fields()
        self._update_fields()

    @property
    def is_matched(self):
        return (self._match >= 0)
    
    @property
    def data(self):
        if self.is_matched:
            return self._patterns[self._match].data
        else:
            return dict()
        
    def clear(self):
        for pat in self._patterns:
            pat.clear()
        self._match = -1
        self.input_string = ""
    
    def _update_fields(self):
        self.fields = self._patterns[0].fields
        for pat in self._patterns:
            if pat.fields != self.fields:
                raise ValueError("Incompatible fields.")
        self.clear()
    
    def update_defaults(self, d):
        if d:
            for pat in self._patterns:
                pat.update_defaults(d)
        self._update_fields()
                
    def match(self, str_, *args):
        self.clear()
        self.input_string = str_
        for i, pat in enumerate(self._patterns):
            try:
                pat.match(str_, *args)
                if not pat.is_matched:
                    raise ValueError()
                self._match = i
            except ValueError:
                continue
        if not self.is_matched:
            if hasattr(self._match_error_filter, 'match'):
                try:
                    self._match_error_filter.match(str_, *args)
                except Exception as exc:
                    raise exceptions.RegexParseError((f"Couldn't match {str_} "
                        f"against any pattern in {self.__class__.__name__}."))
                raise exceptions.RegexSuppressedError(str_)
            elif self._match_error_filter:
                raise exceptions.RegexSuppressedError(str_)
            else:
                raise exceptions.RegexParseError((f"Couldn't match {str_} "
                    f"against any pattern in {self.__class__.__name__}."))
    
    def __str__(self):
        if not self.is_matched:
            str_ = ', '.join(self.fields)
        else:
            str_ = ', '.join([f'{k}={v}' for k,v in self.data.items()])
        return f"<{self.__class__.__name__}({str_})>"
    
    def format(self):
        if not self.is_matched:
            raise ValueError('No match')
        return self._patterns[self._match].format()
    
    def __copy__(self):
        new_pats = (pat.copy() for pat in self._patterns)
        return self.__class__(
            *new_pats, 
            match_error_filter=self._match_error_filter.copy()
        )

    def __deepcopy__(self, memo):
        new_pats = (copy.deepcopy(pat, memo) for pat in self._patterns)
        return self.__class__(
            *new_pats, 
            match_error_filter=copy.deepcopy(self._match_error_filter, memo)
        )

# ---------------------------------------------------------

NOTSET = basic.sentinel_object_factory('NotSet')
NOTSET.__doc__ = """
Sentinel object to detect uninitialized values, in cases where ``None`` is a 
valid value. 
"""

MANDATORY = basic.sentinel_object_factory('Mandatory')
MANDATORY.__doc__ = """
Sentinel object to mark :func:`mdtf_dataclass` fields that do not take a default 
value. This is a workaround to avoid errors with non-default fields coming after
default fields in the dataclass-generated ``__init__`` method under 
`inheritance <https://docs.python.org/3/library/dataclasses.html#inheritance>`__:
we use the second solution described in `<https://stackoverflow.com/a/53085935>`__.
"""

<<<<<<< HEAD
def _mdtf_dataclass_typecheck(self, log=_log):
    """Do type checking/coercion on all dataclass fields after init/post_init.
=======
def _mdtf_dataclass_get_field_types(obj, f):
    """Common functionality for :func:`_mdtf_dataclass_type_coercion` and
    :func:`_mdtf_dataclass_type_check`. Given a :py:class:`datacalsses.Field` 
    object *f*, return either a tuple of the type its value should be coerced to
    and a tuple of the valid types its value can have, or (None, None) to signal
    a case we don't handle. 
    """
    if not f.init:
        # ignore fields that aren't handled at init
        return (None, None)
    value = getattr(obj, f.name)
    # ignore unset field values, regardless of type
    if value is None or value is NOTSET:
        return (None, None)
    # guess what types are valid
    new_type = None
    if f.type is typing.Any or isinstance(f.type, typing.TypeVar):
        return (None, None)
    if dataclasses.is_dataclass(f.type):
        # ignore if type is a dataclass: use this type annotation to
        # implement dataclass inheritance
        if not isinstance(obj, f.type):
            raise exceptions.DataclassParseError((f"Field {f.name} specified "
                f"as dataclass {f.type.__name__}, which isn't a parent class "
                f"of {self.__class__.__name__}."))
        return (None, None)
    elif isinstance(f.type, typing._GenericAlias) \
        or isinstance(f.type, typing._SpecialForm):
        # type is a generic from typing module, eg "typing.List"
        if f.type.__origin__ is typing.Union:
            new_type = None # can't do coercion, but can test type
            valid_types = list(f.type.__args__)
        elif issubclass(f.type.__origin__, typing.Generic):
            return (None, None) # can't do anything in this case
        else:
            new_type = f.type.__origin__
            valid_types = [new_type]
    else:
        new_type = f.type
        valid_types = [new_type]
    # Get types of field's default value, if present. Dataclass doesn't 
    # require defaults to be same type as what's given for field.
    if not isinstance(f.default, dataclasses._MISSING_TYPE):
        valid_types.append(type(f.default))
    if not isinstance(f.default_factory, dataclasses._MISSING_TYPE):
        valid_types.append(type(f.default_factory()))
    return (new_type, valid_types)

def _mdtf_dataclass_type_coercion(self):
    """Do type checking on all dataclass fields after the auto-generated 
    ``__init__`` method, but before any ``__post_init__`` method.
>>>>>>> 61563669

    .. warning::
       Type checking logic used is specific to the ``typing`` module in python 
       3.7. It may or may not work on newer pythons, and definitely will not 
       work with 3.5 or 3.6. See `<https://stackoverflow.com/a/52664522>`__.
    """
    for f in dataclasses.fields(self):
        value = getattr(self, f.name, NOTSET)
        new_type, valid_types = _mdtf_dataclass_get_field_types(self, f)
        try:
            if valid_types is None or isinstance(value, tuple(valid_types)):
                continue # don't coerce if we're already a valid type
            if new_type is None or hasattr(new_type, '__abstract_methods__'):
                continue # can't do type coercion
            else:
                if hasattr(new_type, 'from_struct'):
                    new_value = new_type.from_struct(value)
                elif isinstance(new_type, enum.Enum):
                    # need to use item syntax to create enum from name
                    new_value = new_type.__getitem__(value)
                else:
                    new_value = new_type(value)
                # https://stackoverflow.com/a/54119384 for implementation
                object.__setattr__(self, f.name, new_value)
        except (TypeError, ValueError, dataclasses.FrozenInstanceError) as exc: 
<<<<<<< HEAD
            log.exception("%s: Caught exception: %r", self.__class__.__name__, exc)
=======
            raise exceptions.DataclassParseError((f"{self.__class__.__name__}: "
                f"Couldn't coerce value {repr(value)} for field {f.name} from "
                f"type {type(value)} to type {new_type}.")) from exc
        except Exception as exc:
            _log.exception("%s: Caught exception: %r", self.__class__.__name__, exc)
            raise exc

def _mdtf_dataclass_type_check(self):
    """Do type checking on all dataclass fields after ``__init__`` and 
    ``__post_init__`` methods.

    .. warning::
       Type checking logic used is specific to the ``typing`` module in python 
       3.7. It may or may not work on newer pythons, and definitely will not 
       work with 3.5 or 3.6. See `<https://stackoverflow.com/a/52664522>`__.
    """
    for f in dataclasses.fields(self):
        value = getattr(self, f.name, NOTSET)
        if value is None or value is NOTSET:
            continue
        if value is MANDATORY:
            raise exceptions.DataclassParseError((f"{self.__class__.__name__}: "
                f"No value supplied for mandatory field {f.name}."))

        _, valid_types = _mdtf_dataclass_get_field_types(self, f)
        if valid_types is not None and not isinstance(value, tuple(valid_types)):
>>>>>>> 61563669
            raise exceptions.DataclassParseError((f"{self.__class__.__name__}: "
                f"Expected {f.name} to be {f.type}, got {type(value)} "
                f"({repr(value)})."))

DEFAULT_MDTF_DATACLASS_KWARGS = {'init': True, 'repr': True, 'eq': True, 
    'order': False, 'unsafe_hash': False, 'frozen': False}

# declaration to allow calling with and without args: python cookbook 9.6
# https://github.com/dabeaz/python-cookbook/blob/master/src/9/defining_a_decorator_that_takes_an_optional_argument/example.py
def mdtf_dataclass(cls=None, **deco_kwargs):
    """Wrap :py:func:`~dataclasses.dataclass` class decorator to customize
    dataclasses to provide (very) rudimentary type checking and conversion. This
    is hacky, since dataclasses don't enforce type annontations for their fields.
    A better solution would be to use a deserialization library like pydantic.

    After the auto-generated ``__init__`` and the class' ``__post_init__``, the
    following tasks are performed:

    1. Verify that mandatory fields have values specified. We have to work around
       the usual :py:func:`~dataclasses.dataclass` way of doing this, because it 
       leads to errors in the signature of the dataclass-generated ``__init__`` 
       method under inheritance (mandatory fields can't come after optional 
       fields.) Mandatory fields must be designated by setting their default to
       ``MANDATORY``, and a DataclassParseError is raised here if mandatory fields 
       are uninitialized.

    2. Check each field's value to see if it's consistent with known type info. 
       If not, attempt to coerce it to that type, using a ``from_struct`` method if
       it exists. Raise DataclassParseError if this fails.

    .. warning::
       Unlike :py:func:`~dataclasses.dataclass`, all fields **must** have a 
       *default* or *default_factory* defined. Fields which are mandatory must 
       have their default value set to the sentinel object ``MANDATORY``.
    """
    dc_kwargs = DEFAULT_MDTF_DATACLASS_KWARGS.copy()
    dc_kwargs.update(deco_kwargs)
    if cls is None:
        # called without arguments
        return functools.partial(mdtf_dataclass, **dc_kwargs)

    if not hasattr(cls, '__post_init__'):
        # create dummy __post_init__ if none deefined, so we can wrap it
        # contrast with what we do below in regex_dataclass()
        def _dummy_post_init(self, *args, **kwargs): pass
        type.__setattr__(cls, '__post_init__', _dummy_post_init)

    # apply dataclasses' decorator
    cls = dataclasses.dataclass(cls, **dc_kwargs)

<<<<<<< HEAD
    _old_init = cls.__init__
    @functools.wraps(_old_init)
    def _new_init(self, *args, **kwargs):
        # Execute type check after dataclass' __init__ and __post_init__:
        _old_init(self, *args, **kwargs)
        if hasattr(self, 'log'):
            _mdtf_dataclass_typecheck(self, self.log)
        else:
            _mdtf_dataclass_typecheck(self)  
=======
    # Do type coercion after dataclass' __init__, but before user __post_init__
    # Do type check after __init__ and __post_init__
    _old_post_init = cls.__post_init__
    @functools.wraps(_old_post_init)
    def _new_post_init(self, *args, **kwargs):
        _mdtf_dataclass_type_coercion(self)      
        _old_post_init(self, *args, **kwargs)
        _mdtf_dataclass_type_check(self)     
    type.__setattr__(cls, '__post_init__', _new_post_init)
>>>>>>> 61563669

    return cls

def is_regex_dataclass(obj):
    return hasattr(obj, '_is_regex_dataclass') and obj._is_regex_dataclass == True

def _regex_dataclass_preprocess_kwargs(self, kwargs):
    """Edit kwargs going to the auto-generated __init__ method of this dataclass.
    If any fields are regex_dataclasses, construct and parse their values first.

    Raises a DataclassParseError if different regex_dataclasses (at any level of
    inheritance) try to assign different values to a field of the same name. We
    do this by assigning to a :class:`~src.util.basic.ConsistentDict`.
    """
    new_kw = filter_dataclass(kwargs, self, init='all')
    new_kw = basic.ConsistentDict.from_struct(new_kw)
    for cls_ in self.__class__.__bases__:
        if not is_regex_dataclass(cls_):
            continue
        for f in dataclasses.fields(self):
            if not f.type == cls_:
                continue
            if f.name in kwargs:
                val = kwargs[f.name]
            elif not isinstance(f.default, dataclasses._MISSING_TYPE):
                val = f.default
            elif not isinstance(f.default_factory, dataclasses._MISSING_TYPE):
                val = f.default_factory()
            else:
                raise exceptions.DataclassParseError(f"Can't set value for {f.name}.")
            new_d = dataclasses.asdict(f.type.from_string(val))
            new_d = filter_dataclass(new_d, self, init='all')
            try:
                new_kw.update(new_d)
            except exceptions.WormKeyError as exc:
                raise exceptions.DataclassParseError((f"{self.__class__.__name__}: "
                    f"Tried to make inconsistent field assignment when parsing "
                    f"{f.name} as an instance of {f.type.__name__}.")) from exc
    post_init = dict()
    for f in dataclasses.fields(self):
        if not f.init and f.name in new_kw:
            post_init[f.name] = new_kw.pop(f.name)
    return (new_kw, post_init)

def regex_dataclass(pattern, **deco_kwargs):
    """Decorator for a dataclass that adds a from_string classmethod which 
    creates instances of that dataclass by parsing an input string with a 
    :class:`RegexPattern` or :class:`ChainedRegexPattern`. The values of all
    fields returned by the match() method of the pattern are passed to the 
    __init__ method of the dataclass as kwargs.

    Additionally, if the type of one or more fields is set to a class that's 
    also been decorated with regex_dataclass, the parsing logic for that field's 
    regex_dataclass will be invoked on that field's value (ie, a string obtained
    by regex matching in *this* regex_dataclass), and the parsed values of those
    fields will be supplied to this regex_dataclass constructor. This is our 
    implementation of composition for regex_dataclasses.

    .. note::
       Unlike :func:`mdtf_dataclass`, type coercion is done *after* 
       ``__post_init__`` for these dataclasses. This is necessary due to 
       composition: if a regex_dataclass is being instantiated as a field of 
       another regex_dataclass, all values being passed to it will be strings
       (the regex fields), and type coercion is the job of ``__post_init__``.
    """
    dc_kwargs = DEFAULT_MDTF_DATACLASS_KWARGS.copy()
    dc_kwargs.update(deco_kwargs)

    def _dataclass_decorator(cls):
        if '__post_init__' not in cls.__dict__:
            # Prevent class from inheriting __post_init__ from parents if it 
            # doesn't overload it (which is why we use __dict__ and not
            # hasattr().) __post_init__ of all parents will have been called when
            # the parent classes are instantiated by _regex_dataclass_preprocess_kwargs.
            def _dummy_post_init(self, *args, **kwargs): pass
            type.__setattr__(cls, '__post_init__', _dummy_post_init)

        # apply dataclasses' decorator
        cls = dataclasses.dataclass(cls, **dc_kwargs)
        # check that all DCs specified as fields are also in class hierarchy
        # so that we inherit their fields; probably no way this could happen though
        for f in dataclasses.fields(cls):
            if is_regex_dataclass(f.type) and f.type not in cls.__mro__:
                raise TypeError((f"{cls.__name__}: Field {f.name} specified as "
                    f"{f.type.__name__}, but we don't inherit from it."))

        _old_init = cls.__init__
        @functools.wraps(_old_init)
        def _new_init(self, first_arg=None, *args, **kwargs):
            if isinstance(first_arg, str) and not args and not kwargs:
                # instantiate from running regex on string, if a string is the
                # only argument to the constructor
                self._pattern.match(first_arg)
                first_arg = None
                kwargs = self._pattern.data
            new_kw, other_kw = _regex_dataclass_preprocess_kwargs(self, kwargs)
            for k,v in other_kw.items():
                # set field values that aren't arguments to _old_init
                object.__setattr__(self, k, v)
            if first_arg is None:
                _old_init(self, *args, **new_kw)
            else:
                _old_init(self, first_arg, *args, **new_kw)

            _mdtf_dataclass_type_coercion(self)      
            _mdtf_dataclass_type_check(self)     
        type.__setattr__(cls, '__init__', _new_init)

        def _from_string(cls_, str_, *args):
            cls_._pattern.match(str_, *args)
            return cls_(**cls_._pattern.data)
        type.__setattr__(cls, 'from_string', classmethod(_from_string))

        type.__setattr__(cls, '_is_regex_dataclass', True)
        type.__setattr__(cls, '_pattern', pattern)
        return cls
    return _dataclass_decorator

def dataclass_factory(dataclass_decorator, class_name, *parents, **kwargs):
    """Function that returns a dataclass (ie, a decorated class) whose fields 
    are the union of the fields specified in its parent classes.

    Args:
        dataclass_decorator: decorator to apply to the new class.
        class_name: name of the new class.
        parents: collection of other mdtf_dataclasses to inherit from. Order in
            the collection determines the MRO.
        kwargs: optional; arguments to pass to dataclass_decorator when it's
            applied to produce the returned class.
    """ 
    def _to_dataclass(self, cls_, **kwargs_):
        f"""Method to create an instance of one of the parent classes of
        {class_name} by copying over the relevant subset of fields.
        """
        new_kwargs = filter_dataclass(self, cls_)
        new_kwargs.update(kwargs_)
        return cls_(**new_kwargs)

    def _from_dataclasses(cls_, *other_dcs, **kwargs_):
        f"""Classmethod to create a new instance of {class_name} from instances
        of its parents, along with any other field values passed in kwargs.
        """
        new_kwargs = dict()
        for dc in other_dcs:
            new_kwargs.update(filter_dataclass(dc, cls_))
        new_kwargs.update(kwargs_)
        return cls_(**new_kwargs)

    methods = {
        'to_dataclass': _to_dataclass,
        'from_dataclasses': classmethod(_from_dataclasses),
    }
    for dc in parents:
        method_nm = 'to_' + dc.__name__
        methods[method_nm] = functools.partialmethod(_to_dataclass, cls_=dc)
    new_cls = type(class_name, tuple(parents), methods)
    return dataclass_decorator(new_cls, **kwargs)

# ----------------------------------------------------

def filter_dataclass(d, dc, init=False):
    """Return a dict of the subset of fields or entries in d that correspond to 
    the fields in dataclass dc.

    Args:
        d: (dict, dataclass or dataclass instance):
        dc: (dataclass or dataclass instance): 
        init: bool or 'all', default False:

            - If False: Include only the fields of dc (as returned by 
                :py:func:`dataclasses.fields`.)
            - If True: Include only the arguments to dc's constructor (ie, include
                any `init-only fields 
                <https://docs.python.org/3/library/dataclasses.html#init-only-variables>`__
                and exclude any of dc's fields with init=False.
            - If 'all': Include the union of the above two options.

    Returns: dict containing the subset of key:value pairs from d such that the
        keys are included in the set of dc's fields specified by the value of
        init.
    """
    assert dataclasses.is_dataclass(dc)
    if dataclasses.is_dataclass(d):
        if isinstance(d, type):
            d = d() # d is a class; instantiate with default field values
        d = dataclasses.asdict(d)
    if not init or (init == 'all'):
        ans = {f.name: d[f.name] for f in dataclasses.fields(dc) if f.name in d}
    else:
        ans = {f.name: d[f.name] for f in dataclasses.fields(dc) \
            if (f.name in d and f.init)}
    if init or (init == 'all'):
        init_fields = filter(
            (lambda f: f.type == dataclasses.InitVar), 
            dc.__dataclass_fields__.values()
        )
        ans.update({f.name: d[f.name] for f in init_fields if f.name in d})
    return ans
    
def coerce_to_dataclass(d, dc, **kwargs):
    """Given a dataclass dc (may be the class or an instance of it), and a dict,
    dataclass or dataclass instance d, return an instance of dc's class with 
    field values initialized from those in d, along with any extra values
    passed in kwargs.
    """
    new_kwargs = filter_dataclass(d, dc, init=True)
    if kwargs:
        new_kwargs.update(kwargs)
        new_kwargs = filter_dataclass(new_kwargs, dc, init=True)
    if not isinstance(dc, type):
        dc = dc.__class__
    return dc(**new_kwargs)<|MERGE_RESOLUTION|>--- conflicted
+++ resolved
@@ -348,10 +348,6 @@
 we use the second solution described in `<https://stackoverflow.com/a/53085935>`__.
 """
 
-<<<<<<< HEAD
-def _mdtf_dataclass_typecheck(self, log=_log):
-    """Do type checking/coercion on all dataclass fields after init/post_init.
-=======
 def _mdtf_dataclass_get_field_types(obj, f):
     """Common functionality for :func:`_mdtf_dataclass_type_coercion` and
     :func:`_mdtf_dataclass_type_check`. Given a :py:class:`datacalsses.Field` 
@@ -376,7 +372,7 @@
         if not isinstance(obj, f.type):
             raise exceptions.DataclassParseError((f"Field {f.name} specified "
                 f"as dataclass {f.type.__name__}, which isn't a parent class "
-                f"of {self.__class__.__name__}."))
+                f"of {obj.__class__.__name__}."))
         return (None, None)
     elif isinstance(f.type, typing._GenericAlias) \
         or isinstance(f.type, typing._SpecialForm):
@@ -400,10 +396,9 @@
         valid_types.append(type(f.default_factory()))
     return (new_type, valid_types)
 
-def _mdtf_dataclass_type_coercion(self):
+def _mdtf_dataclass_type_coercion(self, log):
     """Do type checking on all dataclass fields after the auto-generated 
     ``__init__`` method, but before any ``__post_init__`` method.
->>>>>>> 61563669
 
     .. warning::
        Type checking logic used is specific to the ``typing`` module in python 
@@ -429,17 +424,14 @@
                 # https://stackoverflow.com/a/54119384 for implementation
                 object.__setattr__(self, f.name, new_value)
         except (TypeError, ValueError, dataclasses.FrozenInstanceError) as exc: 
-<<<<<<< HEAD
-            log.exception("%s: Caught exception: %r", self.__class__.__name__, exc)
-=======
             raise exceptions.DataclassParseError((f"{self.__class__.__name__}: "
                 f"Couldn't coerce value {repr(value)} for field {f.name} from "
                 f"type {type(value)} to type {new_type}.")) from exc
         except Exception as exc:
-            _log.exception("%s: Caught exception: %r", self.__class__.__name__, exc)
+            log.exception("%s: Caught exception: %r", self.__class__.__name__, exc)
             raise exc
 
-def _mdtf_dataclass_type_check(self):
+def _mdtf_dataclass_type_check(self, log):
     """Do type checking on all dataclass fields after ``__init__`` and 
     ``__post_init__`` methods.
 
@@ -458,7 +450,8 @@
 
         _, valid_types = _mdtf_dataclass_get_field_types(self, f)
         if valid_types is not None and not isinstance(value, tuple(valid_types)):
->>>>>>> 61563669
+            log.exception("%s: Failed type check for field '%s': %s != %s.",
+                self.__class__.__name__, f.name, type(value), valid_types)
             raise exceptions.DataclassParseError((f"{self.__class__.__name__}: "
                 f"Expected {f.name} to be {f.type}, got {type(value)} "
                 f"({repr(value)})."))
@@ -509,27 +502,19 @@
     # apply dataclasses' decorator
     cls = dataclasses.dataclass(cls, **dc_kwargs)
 
-<<<<<<< HEAD
-    _old_init = cls.__init__
-    @functools.wraps(_old_init)
-    def _new_init(self, *args, **kwargs):
-        # Execute type check after dataclass' __init__ and __post_init__:
-        _old_init(self, *args, **kwargs)
-        if hasattr(self, 'log'):
-            _mdtf_dataclass_typecheck(self, self.log)
-        else:
-            _mdtf_dataclass_typecheck(self)  
-=======
     # Do type coercion after dataclass' __init__, but before user __post_init__
     # Do type check after __init__ and __post_init__
     _old_post_init = cls.__post_init__
     @functools.wraps(_old_post_init)
     def _new_post_init(self, *args, **kwargs):
-        _mdtf_dataclass_type_coercion(self)      
+        if hasattr(self, 'log'):
+            _post_init_log = self.log # for object hierarchy
+        else:
+            _post_init_log = _log # fallback: use module-level logger
+        _mdtf_dataclass_type_coercion(self, _post_init_log)      
         _old_post_init(self, *args, **kwargs)
-        _mdtf_dataclass_type_check(self)     
+        _mdtf_dataclass_type_check(self, _post_init_log)
     type.__setattr__(cls, '__post_init__', _new_post_init)
->>>>>>> 61563669
 
     return cls
 
@@ -634,8 +619,8 @@
             else:
                 _old_init(self, first_arg, *args, **new_kw)
 
-            _mdtf_dataclass_type_coercion(self)      
-            _mdtf_dataclass_type_check(self)     
+            _mdtf_dataclass_type_coercion(self, _log)
+            _mdtf_dataclass_type_check(self, _log)
         type.__setattr__(cls, '__init__', _new_init)
 
         def _from_string(cls_, str_, *args):
