--- conflicted
+++ resolved
@@ -315,12 +315,8 @@
             #self._call_conda_create(env_name)
 
     def _call_conda_create(self, env_name):
-<<<<<<< HEAD
-        paths = util.PathManager()
-=======
         # pylint: disable=maybe-no-member
         paths = util_mdtf.PathManager()
->>>>>>> c49feb1d
         prefix = '_MDTF-diagnostics'
         if env_name == prefix:
             short_name = 'base'
@@ -347,12 +343,8 @@
             print('ERROR :',e.errno,e.strerror)
 
     def create_all_environments(self):
-<<<<<<< HEAD
-        paths = util.PathManager()
-=======
         # pylint: disable=maybe-no-member
         paths = util_mdtf.PathManager()
->>>>>>> c49feb1d
         command = '{}/src/conda_env_setup.sh'.format(paths.CODE_ROOT)
         try: 
             subprocess.Popen(['bash', '-c', command])
