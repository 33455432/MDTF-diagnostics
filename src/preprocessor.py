--- conflicted
+++ resolved
@@ -61,15 +61,9 @@
                 new_v_t_name = (str(new_v.translation) \
                     if getattr(new_v, 'translation', None) is not None \
                     else "(not translated)")
-<<<<<<< HEAD
                 v_t_name = (str(v.translation) if getattr(v, 'translation', None) \
                     is not None else "(not translated)")
                 pod.log.debug("%s for %s: add translated %s as alternate for %s.",
-=======
-                v_t_name = (str(v.translation) \
-                    if getattr(v, 'translation', None) is not None else "(not translated)")
-                _log.debug("%s for %s: add translated %s as alternate for %s",
->>>>>>> ac4f7ead
                     self.__class__.__name__, v.full_name, new_v_t_name, v_t_name)
                 new_varlist.append(v)
                 new_varlist.append(new_v)
@@ -135,11 +129,7 @@
         tv_name = var.name_in_model
         t_coord = ds.cf.dim_axes(tv_name).get('T', None)
         if t_coord is None:
-<<<<<<< HEAD
             var.log.debug("Exit %s for %s: time-independent.",
-=======
-            _log.debug("Exit %s for %s: time-independent.",
->>>>>>> ac4f7ead
                 self.__class__.__name__, var.full_name)
             return ds
         cal = t_coord.attrs['calendar']
@@ -176,7 +166,6 @@
                 new_t.values[-1].strftime('%Y-%m-%d'),
             )
         else:
-<<<<<<< HEAD
             var.log.info("Cropped date range of %s from '%s -- %s' to '%s -- %s'.",
                 var.full_name,
                 t_start.strftime('%Y-%m-%d'),
@@ -185,15 +174,6 @@
                 new_t.values[-1].strftime('%Y-%m-%d'),
                 tags=util.ObjectLogTag.NC_HISTORY
             )
-=======
-            _log.info("Cropped date range of %s from '%s -- %s' to '%s -- %s'.",
-                    var.full_name,
-                    t_start.strftime('%Y-%m-%d'),
-                    t_end.strftime('%Y-%m-%d'),
-                    new_t.values[0].strftime('%Y-%m-%d'),
-                    new_t.values[-1].strftime('%Y-%m-%d'),
-                )
->>>>>>> ac4f7ead
         return ds
 
 class PrecipRateToFluxFunction(PreprocessorFunctionBase):
@@ -248,13 +228,8 @@
         try:
             new_tv = translate.translate(data_mgr.attrs.convention, v_to_translate)
         except KeyError as exc:
-<<<<<<< HEAD
             pod.log.debug(("%s edit_request on %s: caught %r when trying to "
                 "translate '%s'; varlist unaltered."), self.__class__.__name__,
-=======
-            _log.debug(("%s edit_request on %s: caught %r when trying to translate "
-                "'%s'; varlist unaltered."), self.__class__.__name__,
->>>>>>> ac4f7ead
                 v.full_name, exc, v_to_translate.standard_name)
             return None
         new_v = copy_as_alternate(v, data_mgr)
@@ -280,16 +255,11 @@
             # requested flux, received alternate for rate
             new_units = tv.units * self._liquid_water_density
 
-<<<<<<< HEAD
         var.log.debug(("Assumed implicit factor of water density in units for %s: "
             "given %s, will convert as %s."),
             var.full_name, tv.units, new_units,
             tags=util.ObjectLogTag.NC_HISTORY
         )
-=======
-        _log.debug(("Assumed implicit factor of water density in units for %s: "
-            "given %s, will convert as %s."), var.full_name, tv.units, new_units)
->>>>>>> ac4f7ead
         ds[tv.name].attrs['units'] = str(new_units)
         tv.units = new_units
         # actual conversion done by ConvertUnitsFunction; this assures
@@ -348,15 +318,10 @@
         rename_d = dict()
         # rename var
         if tv.name != var.name:
-<<<<<<< HEAD
             var.log.debug("Rename '%s' variable in %s to '%s'.",
                 tv.name, var.full_name, var.name,
                 tags=util.ObjectLogTag.NC_HISTORY
             )
-=======
-            _log.debug("Rename '%s' variable in %s to '%s'.",
-                tv.name, var.full_name, var.name)
->>>>>>> ac4f7ead
             rename_d[tv.name] = var.name
             tv.name = var.name
 
@@ -364,15 +329,10 @@
         for c in tv.dim_axes.values():
             dest_c = var.axes[c.axis]
             if c.name != dest_c.name:
-<<<<<<< HEAD
                 var.log.debug("Rename %s axis of %s from '%s' to '%s'.",
                     c.axis, var.full_name, c.name, dest_c.name,
                     tags=util.ObjectLogTag.NC_HISTORY
                 )
-=======
-                _log.debug("Rename %s axis of %s from '%s' to '%s'.",
-                    c.axis, var.full_name, c.name, dest_c.name)
->>>>>>> ac4f7ead
                 rename_d[c.name] = dest_c.name
                 c.name = dest_c.name
         # TODO: bounds??
@@ -381,15 +341,10 @@
         for c in tv.scalar_coords:
             if c.name in ds:
                 dest_c = var.axes[c.axis]
-<<<<<<< HEAD
                 var.log.debug("Rename %s scalar coordinate of %s from '%s' to '%s'.",
                     c.axis, var.full_name, c.name, dest_c.name,
                     tags=util.ObjectLogTag.NC_HISTORY
                 )
-=======
-                _log.debug("Rename %s scalar coordinate of %s from '%s' to '%s'.",
-                    c.axis, var.full_name, c.name, dest_c.name)
->>>>>>> ac4f7ead
                 rename_d[c.name] = dest_c.name
                 c.name = dest_c.name
 
@@ -447,34 +402,21 @@
         tv_name = var.name_in_model
         our_z = var.get_scalar('Z')
         if not our_z or not our_z.value:
-<<<<<<< HEAD
             var.log.debug("Exit %s for %s: no level requested.",
-=======
-            _log.debug("Exit %s for %s: no level requested.",
->>>>>>> ac4f7ead
                 self.__class__.__name__, var.full_name)
             return ds
         if 'Z' not in ds[tv_name].cf.dim_axes_set:
             # maybe the ds we received has this level extracted already
             ds_z = ds.cf.get_scalar('Z', tv_name)
             if ds_z is None or isinstance(ds_z, xr_parser.PlaceholderScalarCoordinate):
-<<<<<<< HEAD
                 var.log.debug(("Exit %s for %s: %s %s Z level requested but value not "
-=======
-                _log.debug(("Exit %s for %s: %s %s Z level requested but value not "
->>>>>>> ac4f7ead
                     "provided in scalar coordinate information; assuming correct."),
                     self.__class__.__name__, var.full_name, our_z.value, our_z.units)
                 return ds
             else:
                 # value (on var.translation) has already been checked by
-<<<<<<< HEAD
                 # xr_parser.DefaultDatasetParser
                 var.log.debug(("Exit %s for %s: %s %s Z level requested and provided "
-=======
-                # xr_parser.DatasetParser
-                _log.debug(("Exit %s for %s: %s %s Z level requested and provided "
->>>>>>> ac4f7ead
                     "by dataset."),
                     self.__class__.__name__, var.full_name, our_z.value, our_z.units)
                 return ds
@@ -491,15 +433,10 @@
                 tolerance=_atol,
                 drop=False
             )
-<<<<<<< HEAD
             var.log.info("Extracted %s %s level from Z axis ('%s') of %s.",
                 ds_z_value, ds_z.units, ds_z.name, var.full_name,
                 tags=util.ObjectLogTag.NC_HISTORY
             )
-=======
-            _log.info("Extracted %s %s level from Z axis ('%s') of %s.",
-                ds_z_value, ds_z.units, ds_z.name, var.full_name)
->>>>>>> ac4f7ead
             # rename translated var to reflect renaming we're going to do
             # recall POD variable name env vars are set on this attribute
             var.translation.name = var.name
@@ -695,8 +632,6 @@
         """Call :meth:`clean_nc_var_encoding` on all sets of attributes in the
         Dataset *ds*.
         """
-<<<<<<< HEAD
-=======
         def _clean_dict(obj):
             name = getattr(obj, 'name', 'dataset')
             encoding = getattr(obj, 'encoding', dict())
@@ -716,7 +651,6 @@
             _clean_dict(vv)
         _clean_dict(ds)
 
->>>>>>> ac4f7ead
         if not getattr(var, 'is_static', True):
             t_coord = var.T
             ds_T = ds[t_coord.name]
@@ -724,7 +658,6 @@
             if 'units' in ds_T.attrs and 'units' not in ds_T.encoding:
                 ds_T.encoding['units'] = ds_T.attrs['units']
             if t_coord.has_bounds:
-<<<<<<< HEAD
                 ds[t_coord.bounds_var.name].encoding['units'] = ds_T.encoding['units']
 
         for v_name, ds_v in ds.variables.items():
@@ -749,31 +682,6 @@
     def write_dataset(self, var, ds):
         # TODO: remove any netCDF Variables that were present in the input file
         # (and ds) but not needed for PODs' data request
-=======
-                ds[t_coord.bounds].encoding['units'] = ds_T.encoding['units']
-
-        for k, v in ds.variables.items():
-            # First condition: unset _FillValue attribute for all independent
-            # variables (coordinates and their bounds) as per CF convention but
-            # contrary to xarray default; see
-            # https://github.com/pydata/xarray/issues/1598.
-            # Second condition: 'NaN' not a valid _FillValue in NCL for any
-            # variable; see
-            # https://www.ncl.ucar.edu/Support/talk_archives/2012/1689.html
-            old_fillvalue = v.encoding.get('_FillValue', np.nan)
-            if k != var.translation.name \
-                or (self.output_to_ncl and np.isnan(old_fillvalue)):
-                v.encoding['_FillValue'] = None
-                if '_FillValue' in v.attrs:
-                    del v.attrs['_FillValue']
-        return ds
-
-    def write_dataset(self, var, ds):
-        # TODO: remove any netcdf Variables that were present in file (and ds)
-        # but not needed for request
-        path_str = util.abbreviate_path(var.dest_path, self.WK_DIR, '$WK_DIR')
-        _log.info("Writing to %s", path_str)
->>>>>>> ac4f7ead
         os.makedirs(os.path.dirname(var.dest_path), exist_ok=True)
         var.log.debug("Writing '%s'.", var.dest_path, tags=util.ObjectLogTag.OUT_FILE)
         if var.is_static:
@@ -891,16 +799,11 @@
             return _file_preproc(ds)
         else:
             assert not var.is_static # just to be safe
-<<<<<<< HEAD
             var.log.debug("Loaded multi-file dataset of %d files:\n%s",
                 len(var.local_data),
                 '\n'.join(4*' ' + f"'{f}'" for f in var.local_data),
                 tags=util.ObjectLogTag.IN_FILE
             )
-=======
-            _log.debug("xr.open_mfdataset on %d files: %s",
-                len(var.local_data), var.local_data)
->>>>>>> ac4f7ead
             return xr.open_mfdataset(
                 var.local_data,
                 combine="by_coords",
@@ -923,29 +826,12 @@
     on sample model data distributed with the package. Assumes all data is in
     one netCDF file.
     """
-<<<<<<< HEAD
     # Need to include all functions; ExtractLevelFunction needed for
     # NCAR-CAM5.timeslice for Travis CI
     pass
-=======
-    # ExtractLevelFunction needed for NCAR-CAM5.timeslice for Travis
-    _functions = (
-        CropDateRangeFunction,
-        PrecipRateToFluxFunction, ConvertUnitsFunction,
-        ExtractLevelFunction, RenameVariablesFunction
-    )
->>>>>>> ac4f7ead
 
 class DefaultPreprocessor(DaskMultiFilePreprocessor):
     """Implementation class for :class:`MDTFPreprocessorBase` for the general
     use case. Includes all implemented functionality and handles multi-file data.
     """
-    _file_preproc_functions = []
-<<<<<<< HEAD
-=======
-    _functions = (
-        CropDateRangeFunction,
-        PrecipRateToFluxFunction, ConvertUnitsFunction,
-        ExtractLevelFunction, RenameVariablesFunction
-    )
->>>>>>> ac4f7ead
+    _file_preproc_functions = []