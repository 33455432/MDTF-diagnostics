import os
import sys
import re
import tempfile
if os.name == 'posix' and sys.version_info[0] < 3:
    try:
        import subprocess32 as subprocess
    except ImportError:
        import subprocess
else:
    import subprocess
from collections import defaultdict, namedtuple
from itertools import chain
from operator import attrgetter
from abc import ABCMeta, abstractmethod
import datelabel
import util
import cmip6
from data_manager import DataSet, DataManager, DataQueryFailure
from environment_manager import VirtualenvEnvironmentManager, CondaEnvironmentManager
from netcdf_helper import NcoNetcdfHelper # only option currently implemented

_current_module_versions = {
    'python':   'python/2.7.12',
    'ncl':      'ncarg/6.5.0',
    'r':        'R/3.4.4',
    'anaconda': 'anaconda2/5.1',
    'gcp':      'gcp/2.3',
    'nco':      'nco/4.7.6',
    'netcdf':   'netcdf/4.2'
}

class ModuleManager(util.Singleton):
    def __init__(self):
        if 'MODULESHOME' not in os.environ:
            # could set from module --version
            raise OSError('Unable to determine how modules are handled on this host.')
        if not os.environ.has_key('LOADEDMODULES'):
            os.environ['LOADEDMODULES'] = ''

        # capture the modules the user has already loaded once, when we start up,
        # so that we can restore back to this state in revert_state()
        self.user_modules = set(self.list())
        self.modules_i_loaded = set()

    def _module(self, *args):
        # based on $MODULESHOME/init/python.py
        if type(args[0]) == type([]):
            args = args[0]
        else:
            args = list(args)
        cmd = '{}/bin/modulecmd'.format(os.environ['MODULESHOME'])
        proc = subprocess.Popen([cmd, 'python'] + args, stdout=subprocess.PIPE)
        (output, error) = proc.communicate()
        if proc.returncode != 0:
            raise subprocess.CalledProcessError(
                returncode=proc.returncode, 
                cmd=' '.join([cmd, 'python'] + args), output=error)
        exec output

    def load(self, module_name):
        """Wrapper for module load.
        """
        self.modules_i_loaded.add(module_name)
        self._module(['load', module_name])

    def unload(self, module_name):
        """Wrapper for module unload.
        """
        self.modules_i_loaded.discard(module_name)
        self._module(['unload', module_name])

    def list(self):
        """Wrapper for module list.
        """
        return os.environ['LOADEDMODULES'].split(':')
    
    def revert_state(self):
        mods_to_unload = self.modules_i_loaded.difference(self.user_modules)
        for mod in mods_to_unload:
            self._module(['unload', mod])
        # User's modules may have been unloaded if we loaded a different version
        for mod in self.user_modules:
            self._module(['load', mod])
        assert set(self.list()) == self.user_modules


class GfdlvirtualenvEnvironmentManager(VirtualenvEnvironmentManager):
    # Use module files to switch execution environments, as defined on 
    # GFDL workstations and PP/AN cluster.

    def __init__(self, config, verbose=0):
        _ = ModuleManager()
        super(GfdlvirtualenvEnvironmentManager, self).__init__(config, verbose)

    # manual-coded logic like this is not scalable
    def set_pod_env(self, pod):
        keys = [s.lower() for s in pod.required_programs]
        if pod.name == 'convective_transition_diag':
            pod.env = 'py_convective_transition_diag'
        elif pod.name == 'MJO_suite':
            pod.env = 'ncl_MJO_suite'
        elif ('r' in keys) or ('rscript' in keys):
            pod.env = 'r_default'
        elif 'ncl' in keys:
            pod.env = 'ncl'
        else:
            pod.env = 'py_default'

    # this is totally not scalable
    def _module_lookup(self, env_name):
        _lookup = {
            'ncl': ['ncl'],
            'r_default': ['r'],
            'py_default': ['python'],
            'py_convective_transition_diag': ['python', 'ncl'],
            'ncl_MJO_suite': ['ncl', 'nco']
        }
        return [_current_module_versions[m] for m in _lookup[env_name]]

    def create_environment(self, env_name):
        modMgr = ModuleManager()
        for mod in self._module_lookup(env_name):
            modMgr.load(mod)
        super(GfdlvirtualenvEnvironmentManager, \
            self).create_environment(env_name)

    def activate_env_commands(self, pod):
        mod_list = ['module load {}'.format(m) for m in self._module_lookup(pod.env)]
        return ['source $MODULESHOME/init/bash'] \
            + mod_list \
            + super(GfdlvirtualenvEnvironmentManager, self).activate_env_commands(pod)

    def deactivate_env_commands(self, pod):
        mod_list = ['module unload {}'.format(m) for m in self._module_lookup(pod.env)]
        return super(GfdlvirtualenvEnvironmentManager, \
            self).deactivate_env_commands(pod) + mod_list

    def tearDown(self):
        super(GfdlvirtualenvEnvironmentManager, self).tearDown()
        modMgr = ModuleManager()
        modMgr.revert_state()


class GfdlcondaEnvironmentManager(CondaEnvironmentManager):
    # Use anaconda -- NOTE module not available on analysis

    def __init__(self, config, verbose=0):
        modMgr = ModuleManager()
        modMgr.load(_current_module_versions['anaconda'])
        super(GfdlcondaEnvironmentManager, self).__init__(config, verbose)

    def tearDown(self):
        super(GfdlcondaEnvironmentManager, self).tearDown()
        modMgr = ModuleManager()
        modMgr.revert_state()


class GfdlarchiveDataManager(DataManager):
    __metaclass__ = ABCMeta
    def __init__(self, case_dict, config={}, DateFreqMixin=None):
        # load required modules
        modMgr = ModuleManager()
        modMgr.load(_current_module_versions['gcp'])
        modMgr.load(_current_module_versions['nco']) # should refactor

        config['settings']['netcdf_helper'] = 'NcoNetcdfHelper'

        # if we're running on Analysis, recommended practice is to use $FTMPDIR
        # for scratch work. Setting tempfile.tempdir causes all temp directories
        # returned by util.PathManager to be in that location.
        # If we're not, assume we're on a workstation. gcp won't copy to the 
        # usual /tmp, so put temp files in a directory on /net2.
        if 'TMPDIR' in os.environ:
            tempfile.tempdir = os.environ['TMPDIR']
        elif os.path.isdir('/net2'):
            tempfile.tempdir = os.path.join('/net2', os.environ['USER'], 'tmp')
            if not os.path.isdir(tempfile.tempdir):
                os.makedirs(tempfile.tempdir)
        super(GfdlarchiveDataManager, self).__init__(case_dict, config, DateFreqMixin)
        assert ('root_dir' in case_dict)
        assert os.path.isdir(case_dict['root_dir'])
        self.root_dir = case_dict['root_dir']

    DataKey = namedtuple('DataKey', ['name_in_model', 'date_freq'])  
    def dataset_key(self, dataset):
        return self.DataKey(
            name_in_model=dataset.name_in_model, 
            date_freq=str(dataset.date_freq)
        )

    @abstractmethod
    def undecided_key(self, dataset):
        pass

    @abstractmethod
    def parse_relative_path(self, subdir, filename):
        pass

    def _listdir(self, dir_):
        print "\t\tDEBUG: listdir on pp{}".format(dir_[len(self.root_dir):])
        return os.listdir(dir_)

    def _list_filtered_subdirs(self, dirs_in, subdir_filter=None):
        subdir_filter = util.coerce_to_collection(subdir_filter, set)
        found_dirs = []
        for dir_ in dirs_in:
            found_subdirs = {d for d \
                in self._listdir(os.path.join(self.root_dir, dir_)) \
                if not (d.startswith('.') or d.endswith('.nc'))
            }
            if subdir_filter:
                found_subdirs = found_subdirs.intersection(subdir_filter)
            if not found_subdirs:
                raise Exception("Couldn't find subdirs (in {}) at {}".format(
                    subdir_filter, os.path.join(self.root_dir, dir_)
                ))
            found_dirs.extend([
                os.path.join(dir_, subdir_) for subdir_ in found_subdirs \
                if os.path.isdir(os.path.join(self.root_dir, dir_, subdir_))
            ])
        return found_dirs

    @abstractmethod
    def subdirectory_filters(self):
        pass

    def _query_data(self):
        """XXX UPDATE DOCSTRING 
        Populate _remote_data attribute with list of candidate files.

        Specifically, if a <component> and <chunk_freq> subdirectory has all the
        requested data, return paths to all files we *would* need in that 
        subdirectory. The decision of which <component> and <chunk_freq> to use
        is made in :meth:`~gfdl.GfdlppDataManager.plan_data_fetching` 
        because it requires comparing the files found for *all* requested datasets.
        """
        self._component_map = defaultdict(list)

        # match files ending in .nc only if they aren't of the form .tile#.nc
        # (negative lookback) 
        regex_no_tiles = re.compile(r".*(?<!\.tile\d)\.nc$")

        pathlist = ['']
        for filter_ in self.subdirectory_filters():
            pathlist = self._list_filtered_subdirs(pathlist, filter_)
        for dir_ in pathlist:
            file_lookup = defaultdict(list)
            dir_contents = self._listdir(os.path.join(self.root_dir, dir_))
            dir_contents = list(filter(regex_no_tiles.search, dir_contents))
            files = []
            for f in dir_contents:
                try:
                    files.append(self.parse_relative_path(dir_, f))
                except ValueError as exc:
                    print '\t\tDEBUG: ', exc
                    continue
            for ds in files:
                data_key = self.dataset_key(ds)
                file_lookup[data_key].append(ds)
            for data_key in self.data_keys:
                if data_key not in file_lookup:
                    continue
                try:
                    files_date_range = datelabel.DateRange( \
                        [f.date_range for f in file_lookup[data_key]])
                except ValueError:
                    # Date range of remote files doesn't contain analysis range or 
                    # is noncontiguous; should probably log an error
                    continue
                if not files_date_range.contains(self.date_range):
                    # should log warning
                    continue
                for ds in file_lookup[data_key]:
                    if ds.date_range in self.date_range:
                        d_key = self.dataset_key(ds)
                        assert data_key == d_key
                        u_key = self.undecided_key(ds)
                        self.data_files[data_key].update([u_key])
                        self._component_map[u_key, data_key].append(ds)

    def query_dataset(self, dataset):
        # all the work done by _query_data
        pass

    @staticmethod
    def _default_tiebreaker(elts):
        assert len(elts) == 1
        return list(elts)[0]

    def _require_all_same(self, value_fn, tiebreaker_fn=None):
        #if tiebreaker_fn is None:
        #    tiebreaker_fn = self._default_tiebreaker

        allowed_vals = set(f for f in chain.from_iterable(self.data_files.values()))
        for data_key in self.data_files:
            allowed_vals = allowed_vals.intersection(
                {value_fn(u_key) for u_key in self.data_files[data_key]}
            )
        if not allowed_vals:
            raise AssertionError('Unable to choose the same value for all variables.')
        if tiebreaker_fn:
            return tiebreaker_fn(allowed_vals)
        else:
            return allowed_vals

    def _minimum_cover(self, cover_fn, tiebreaker_fn=None):
        """Determine experiment component(s) from heuristics.

        1. Pick all data from the same component if possible, and from as few
            components if not. See `https://en.wikipedia.org/wiki/Set_cover_problem`_ 
            and `http://www.martinbroadhurst.com/greedy-set-cover-in-python.html`_.

        2. If multiple components satisfy (1) equally well, use a tie-breaking 
            heuristic (:meth:`~gfdl.GfdlppDataManager._component_tiebreaker`). 

        Args:
            datasets (iterable of :class:`~util.DataSet`): 
                Collection of all variables being requested in this DataManager.

        Returns: :obj:`list` of :obj:`str`: name(s) of model components to use.

        Raises: AssertionError if problem is unsatisfiable. This indicates some
            error in the input data.
        """
        if tiebreaker_fn is None:
            tiebreaker_fn = self._default_tiebreaker

        all_idx = set()
        d = defaultdict(set)
        for idx, data_key in enumerate(self.data_files.keys()):
            for u_key in self.data_files[data_key]:
                d[cover_fn(u_key)].add(idx)
            all_idx.add(idx)
        assert set(e for s in d.values() for e in s) == all_idx

        covered_idx = set()
        cover = []
        while covered_idx != all_idx:
            # max() with key=... only returns one entry if there are duplicates
            # so we need to do two passes in order to call our tiebreaker logic
            max_uncovered = max(len(val - covered_idx) for val in d.values())
            elt_to_add = tiebreaker_fn(
                [key for key,val in d.iteritems() \
                    if (len(val - covered_idx) == max_uncovered)]
            )
            cover.append(elt_to_add)
            covered_idx.update(d[elt_to_add])
        assert cover # is not empty
        return cover

    @abstractmethod
    def _decide_allowed_components(self):
        pass

    @abstractmethod
    def _decide_component_for_file(self, data_key, allowed_u_keys):
        pass

    def plan_data_fetch_hook(self):
        """Filter files on model component and chunk frequency.
        """
        allowed_u_keys = self._decide_allowed_components()
        print "Components selected: ", allowed_u_keys
        for data_key in self.data_keys:
            u_key = self._decide_component_for_file(data_key, allowed_u_keys)
            print "Selected {} for {} @ {}".format(
                u_key, data_key.name_in_model, data_key.date_freq)

            # check we didn't eliminate everything:
            assert self._component_map[u_key, data_key] 
            self.data_files[data_key] = sorted(
                self._component_map[u_key, data_key], 
                key=lambda ds: ds.date_range.start
            )

    def local_data_is_current(self, dataset):
        """Test whether data is current based on filesystem modification dates.

        TODO:
        - Throw an error if local copy has been modified after remote copy. 
        - Handle case where local data involves processing of remote data, like
            ncrcat'ing. Copy raw remote files to temp directory if we need to 
            process?
        - gcp --sync does this already.
        """
        return False
        # return os.path.getmtime(dataset._local_data) \
        #     >= os.path.getmtime(dataset._remote_data)

    def remote_data_list(self):
        """Process list of requested data to make data fetching efficient.
        """
        return sorted(self.data_keys.keys())

    def _fetch_exception_handler(self, exc):
        print exc
        # iterating over the keys themselves, so that will be what's passed 
        # in the exception
        for pod in self.data_pods[exc.dataset]:
            print "\tSkipping pod {} due to data fetch error.".format(pod.name)
            pod.skipped = exc

    def fetch_dataset(self, d_key, method='auto', dry_run=False):
        """Copy files to temporary directory and combine chunks.
        """
        # pylint: disable=maybe-no-member
        (cp_command, smartsite) = self._determine_fetch_method(method)
        dest_path = self.local_path(d_key)
        dest_dir, _ = os.path.split(dest_path)
        # ncrcat will error instead of creating destination directories
        if not os.path.exists(dest_dir):
            os.makedirs(dest_dir)
        if len(self.data_files[d_key]) == 1:
            # one chunk, no need to ncrcat, copy directly
            work_dir = dest_path
        else:
            paths = util.PathManager()
            work_dir = paths.make_tempdir(hash_obj = d_key)

        # copy remote files
        # TODO: Do something intelligent with logging, caught OSErrors
        for f in self.data_files[d_key]:
            print "\tcopying pp{} to {}".format(
                f._remote_data[len(self.root_dir):], work_dir)
            if dry_run:
                continue
            util.run_command(cp_command + [
                smartsite + f._remote_data, 
                # gcp requires trailing slash, ln ignores it
                smartsite + work_dir + os.sep
            ], timeout=self.file_transfer_timeout) 

        # crop time axis to requested range
        translate = util.VariableTranslator()
        time_var_name = translate.fromCF(self.convention, 'time_coord')
        trim_count = 0
        for f in self.data_files[d_key]:
            trimmed_range = f.date_range.intersection(self.date_range)
            if trimmed_range != f.date_range:
                file_name = os.path.basename(f._remote_data)
                print "\ttrimming '{}' of {} from {} to {}".format(
                    time_var_name, file_name, f.date_range, trimmed_range)
                trim_count = trim_count + 1
                if dry_run:
                    continue
                self.nc_crop_time_axis(
                    time_var_name, trimmed_range, file_name, 
                    working_dir=work_dir)
        assert trim_count <= 2

        # cat chunks to destination, if more than one
        if len(self.data_files[d_key]) > 1:
            # not running in shell, so can't use glob expansion.
            print "\tcatting {} chunks to {}".format(
                d_key.name_in_model, dest_path)
            chunks = [os.path.basename(f._remote_data) for f in self.data_files[d_key]]
            if not dry_run:
                self.nc_cat_chunks(chunks, dest_path, working_dir=work_dir)
        # temp files cleaned up by data_manager.tearDown

    def _determine_fetch_method(self, method='auto'):
        _methods = {
            'gcp': {'command': ['gcp', '--sync', '-v', '-cd'], 'site':'gfdl:'},
            'cp':  {'command': ['cp'], 'site':''},
            'ln':  {'command': ['ln', '-fs'], 'site':''}
        }
        if method not in _methods:
            if any(self.root_dir.startswith(s) for s in ['/arch', '/ptmp', '/work']):
                method = 'gcp' # use GCP for DMF filesystems
            else:
                method = 'ln' # symlink for local files
        return (_methods[method]['command'], _methods[method]['site'])

    def process_fetched_data_hook(self):
        pass

    def _copy_to_output(self):
        # pylint: disable=maybe-no-member
        # use gcp, since OUTPUT_DIR might be mounted read-only
        paths = util.PathManager()
        if paths.OUTPUT_DIR != paths.WORKING_DIR:
            util.run_command(['gcp','-r','-v','--sync',
                'gfdl:' + self.MODEL_WK_DIR + os.sep,
                'gfdl:' + self.MODEL_OUT_DIR + os.sep
            ])


class GfdlppDataManager(GfdlarchiveDataManager):
    def __init__(self, case_dict, config={}, DateFreqMixin=None):
        super(GfdlppDataManager, self).__init__(case_dict, config, DateFreqMixin)
        for attr in ['component', 'data_freq', 'chunk_freq']:
            if attr not in self.__dict__:
                self.__setattr__(attr, None)

    UndecidedKey = namedtuple('ComponentKey', ['component', 'chunk_freq'])
    def undecided_key(self, dataset):
        return self.UndecidedKey(
            component=dataset.component, 
            chunk_freq=str(dataset.chunk_freq)
        )

    def parse_relative_path(self, subdir, filename):
        rel_path = os.path.join(subdir, filename)
        match = re.match(r"""
            /?                      # maybe initial separator
            (?P<component>\w+)/     # component name
            ts/                     # timeseries; TODO: handle time averages (not needed now)
            (?P<date_freq>\w+)/     # ts freq
            (?P<chunk_freq>\w+)/    # data chunk length   
            (?P<component2>\w+)\.        # component name (again)
            (?P<start_date>\d+)-(?P<end_date>\d+)\.   # file's date range
            (?P<name_in_model>\w+)\.       # field name
            nc                      # netCDF file extension
        """, rel_path, re.VERBOSE)
        if match:
            #if match.group('component') != match.group('component2'):
            #    raise ValueError("Can't parse {}.".format(rel_path))
            ds = DataSet(**(match.groupdict()))
            del ds.component2
            ds._remote_data = os.path.join(self.root_dir, rel_path)
            ds.date_range = datelabel.DateRange(ds.start_date, ds.end_date)
            ds.date_freq = self.DateFreq(ds.date_freq)
            ds.chunk_freq = self.DateFreq(ds.chunk_freq)
            return ds
        else:
            raise ValueError("Can't parse {}, skipping.".format(rel_path))

    def subdirectory_filters(self):
        # pylint: disable=maybe-no-member
        return [self.component, 'ts', frepp_freq(self.data_freq), 
                frepp_freq(self.chunk_freq)]
                
    @staticmethod
    def _heuristic_component_tiebreaker(str_list):
        """Determine experiment component(s) from heuristics.

        1. If we're passed multiple components, select those containing 'cmip'.

        2. If that selects multiple components, break the tie by selecting the 
            component with the fewest words (separated by '_'), or, failing that, 
            the shortest overall name.

        Args:
            str_list (:obj:`list` of :obj:`str`:): list of component names.

        Returns: :obj:`str`: name of component that breaks the tie.
        """
        def _heuristic_tiebreaker_sub(strs):
            min_len = min(len(s.split('_')) for s in strs)
            strs2 = [s for s in strs if (len(s.split('_')) == min_len)]
            if len(strs2) == 1:
                return strs2[0]
            else:
                return min(strs2, key=len)

        cmip_list = [s for s in str_list if ('cmip' in s.lower())]
        if cmip_list:
            return _heuristic_tiebreaker_sub(cmip_list)
        else:
            return _heuristic_tiebreaker_sub(str_list)

    def _decide_allowed_components(self):
        cmpts = self._minimum_cover(
            lambda u_key: u_key.component,
            self._heuristic_component_tiebreaker
        )
        return list({u_key for u_key in self.data_files.values()
            if u_key.component in cmpts})

    def _decide_component_for_file(self, data_key, allowed_u_keys):
        allowed_cmpts = {u_key.component for u_key in allowed_u_keys}
        cmpt = self._heuristic_component_tiebreaker(
            {u_key for u_key in self.data_files[data_key] \
                if u_key.component in allowed_cmpts}
        )
        # take shortest chunk frequency (revisit?)
        chunk_freq = min(u_key.chunk_freq \
            for u_key in self.data_files[data_key] \
            if u_key.component == cmpt)
        return self.UndecidedKey(component=cmpt, chunk_freq=str(chunk_freq))


class Gfdludacmip6DataManager(GfdlarchiveDataManager):
    def __init__(self, case_dict, config={}, DateFreqMixin=None):
        # set root_dir
        # from experiment and model, determine institution and mip
        # set realization code = 'r1i1p1f1' unless specified
        self._uda_root = os.path.join('archive','pcmdi','repo')
        cmip = cmip6.CMIP6_CVs()
        if 'activity_id' not in case_dict:
            if 'expermient_id' in case_dict:
                key = case_dict['experiment_id']
            elif 'expermient' in case_dict:
                key = case_dict['experiment']
            else:
                raise Exception("Can't determine experiment.")
        self.experiment_id = key
        self.activity_id = cmip.lookup(key, 'experiment_id', 'activity_id')
        if 'institution_id' not in case_dict:
            if 'source_id' in case_dict:
                key = case_dict['source_id']
            elif 'model' in case_dict:
                key = case_dict['model']
            else:
                raise Exception("Can't determine model/source.")
        self.source_id = key
        self.institution_id = cmip.lookup(key, 'source_id', 'institution_id')
        if 'member_id' not in case_dict:
            self.member_id = 'r1i1p1f1'
        case_dict['root_dir'] = os.path.join(
            self._uda_root, self.activity_id, self.institution_id, 
            self.source_id, self.experiment_id, self.member_id)
<<<<<<< HEAD
        super(Gfdludacmip6DataManager, self).__init__(
            case_dict, config, DateFreqMixin=cmip6.CMIP6DateFrequency)
        for attr in ['data_freq', 'table_id', 'grid_label', 'revision_date']:
=======

        super(Gfdludacmip6DataManager, self).__init__(case_dict, config, verbose)

        for attr in ['data_freq', 'table_id', 'grid_label', 'version_date']:
>>>>>>> df3448c4
            if attr not in self.__dict__:
                self.__setattr__(attr, None)
        if 'data_freq' in self.__dict__:
            self.table_id = cmip.table_id_from_freq(self.data_freq)

    # also need to determine table?
    UndecidedKey = namedtuple('UndecidedKey', 
        ['table_id', 'grid_label', 'version_date'])
    def undecided_key(self, dataset):
        return self.UndecidedKey(
            table_id=str(dataset.table_id),
            grid_label=dataset.grid_label, 
            version_date=str(dataset.version_date)
        )

    def parse_relative_path(self, subdir, filename):
        ds = cmip6.parse_DRS_path(
            os.path.join(self.root_dir, subdir)[len(self._uda_root):],
            filename
        )
        ds.name_in_model = ds.variable_id
        return ds

    def subdirectory_filters(self):
        # pylint: disable=maybe-no-member
        return [self.table_id, None, # variable_id
            self.grid_label, self.version_date]

    @staticmethod
    def _cmip6_table_tiebreaker(str_list):
        # no suffix or qualifier, if possible
        tbls = [cmip6.parse_mip_table_id(t) for t in str_list]
        tbls = [t for t in tbls if (
            not t['spatial_avg'] and not t['region'] and t['temporal_avg'] == 'interval'
        )]
        if not tbls:
            raise Exception('Need to refine table_id more carefully')
        return min([t['table_id'] for t in tbls], key=lambda t: len(t['table_prefix']))

    @staticmethod
    def _cmip6_grid_tiebreaker(str_list):
        # no suffix or qualifier, if possible
        grids = [cmip6.parse_grid_label(g) for g in str_list]
        grids = [g for g in grids if (
            not g['spatial_avg'] and not g['region']
        )]
        if not grids:
            raise Exception('Need to refine grid_label more carefully')
        return min([g['grid_label'] for g in grids], key=lambda g: g['grid_number'])

    def _decide_allowed_components(self):
        tables = self._minimum_cover(
            attrgetter('table_id'), self._cmip6_table_tiebreaker
        )
        grid_lbl = self._require_all_same(
            attrgetter('grid_label'), self._cmip6_grid_tiebreaker
            )
        assert grid_lbl
        version_date = self._require_all_same(
            attrgetter('version_date'),
            lambda dates: str(max(datelabel.Date(dt) for dt in dates))
            )
        assert version_date

        return [self.UndecidedKey(
            table_id=str(tbl), grid_label=grid_lbl, version_date=version_date
            ) for tbl in tables]

    def _decide_component_for_file(self, data_key, allowed_u_keys):
        allowed_tbls = {u_key.table_id for u_key in allowed_u_keys}
        return allowed_u_keys[0]._replace(
            table_id = self._cmip6_table_tiebreaker(
                {u_key for u_key in self.data_files[data_key] \
                    if u_key.table_id in allowed_tbls}
        ))
 

def frepp_freq(date_freq):
    # logic as written would give errors for 1yr chunks (?)
    if date_freq is None:
        return date_freq
    assert isinstance(date_freq, datelabel.DateFrequency)
    if date_freq.unit == 'hr' or date_freq.quantity != 1:
        return date_freq.format()
    else:
        # weekly not used in frepp
        _frepp_dict = {
            'yr': 'annual',
            'season': 'seasonal',
            'mo': 'monthly',
            'day': 'daily',
            'hr': 'hourly'
        }
        return _frepp_dict[date_freq.unit]

frepp_translate = {
    'in_data_dir': 'root_dir', # /pp/ directory
    'descriptor': 'CASENAME',
    'out_dir': 'OUTPUT_DIR',
    'WORKDIR': 'WORKING_DIR',
    'yr1': 'FIRSTYR',
    'yr2': 'LASTYR'
}

def parse_frepp_stub(frepp_stub):
    """Converts the frepp arguments to a Python dictionary.

    See `https://wiki.gfdl.noaa.gov/index.php/FRE_User_Documentation#Automated_creation_of_diagnostic_figures`_.

    Returns: :obj:`dict` of frepp parameters.
    """
    # parse arguments and relabel keys
    d = {}
    regex = re.compile(r"""
        \s*set[ ]     # initial whitespace, then 'set' followed by 1 space
        (?P<key>\w+)  # key is simple token, no problem
        \s+=?\s*      # separator is any whitespace, with 0 or 1 "=" signs
        (?P<value>    # want to capture all characters to end of line, so:
            [^=#\s]   # first character = any non-separator, or '#' for comments
            .*        # capture everything between first and last chars
            [^\s]     # last char = non-whitespace.
            |[^=#\s]\b) # separate case for when value is a single character.
        \s*$          # remainder of line must be whitespace.
        """, re.VERBOSE)
    for line in frepp_stub.splitlines():
        print "line = '{}'".format(line)
        match = re.match(regex, line)
        if match:
            if match.group('key') in frepp_translate:
                key = frepp_translate[match.group('key')]
            else:
                key = match.group('key')
            d[key] = match.group('value')

    # cast from string
    for int_key in ['FIRSTYR', 'LASTYR', 'verbose']:
        if int_key in d:
            d[int_key] = int(d[int_key])
    for bool_key in ['make_variab_tar', 'test_mode']:
        if bool_key in d:
            d[bool_key] = bool(d[bool_key])

    d['frepp'] = (d != {})
    return d<|MERGE_RESOLUTION|>--- conflicted
+++ resolved
@@ -611,16 +611,9 @@
         case_dict['root_dir'] = os.path.join(
             self._uda_root, self.activity_id, self.institution_id, 
             self.source_id, self.experiment_id, self.member_id)
-<<<<<<< HEAD
         super(Gfdludacmip6DataManager, self).__init__(
             case_dict, config, DateFreqMixin=cmip6.CMIP6DateFrequency)
         for attr in ['data_freq', 'table_id', 'grid_label', 'revision_date']:
-=======
-
-        super(Gfdludacmip6DataManager, self).__init__(case_dict, config, verbose)
-
-        for attr in ['data_freq', 'table_id', 'grid_label', 'version_date']:
->>>>>>> df3448c4
             if attr not in self.__dict__:
                 self.__setattr__(attr, None)
         if 'data_freq' in self.__dict__:
